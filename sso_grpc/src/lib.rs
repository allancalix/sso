pub mod pb {
    //! Generated protobuf server and client items.
    tonic::include_proto!("sso");
}
mod client;

pub use crate::{
    client::{ClientBlocking, ClientOptions},
    pb::sso_client::SsoClient as Client,
};

use crate::pb::{AuditListReply, AuditListRequest, Empty, Text};
use tonic::{
    body::{Body, BoxBody},
    Request, Response, Status,
};

/// gRPC server.
#[derive(Clone)]
pub struct SsoGrpc {}

impl SsoGrpc {
    /// Returns a new `SsoGrpc`.
    pub fn new() -> Self {
        Self {}
    }

    // /// Returns some `http::Response` in case path matches a known route.
    // pub fn path_interceptor(&self, path: &str) -> Result<Option<http::Response<BoxBody>>, Status> {
    //     match path {
    //         // TODO(refactor): Implement this.
    //         URL_PATH_METRICS => {
    //             let b = bytes::Bytes::from("blah blah blah");
    //             let bo = BoxBody::new(b);
    //             let r = http::Response::builder()
    //             .status(200)
    //             .header("grpc-status", "0")
    //             .body(bo)
    //             .unwrap();
    //             Ok(Some(r))
    //         }
    //         _ => Ok(None),
    //     }
    // }
}

#[tonic::async_trait]
impl pb::sso_server::Sso for SsoGrpc {
    async fn ping(&self, request: Request<Empty>) -> Result<Response<Text>, Status> {
        println!("Got a request: {:?}", request);

        let reply = Text {
            text: format!("Hello!"),
        };

        Ok(Response::new(reply))
    }

    async fn metrics(&self, request: Request<Empty>) -> Result<Response<Text>, Status> {
        Ok(Response::new(Text {
            text: "# prometheus".to_owned(),
        }))
    }

    // async fn audit_list(
    //     &self,
    //     request: Request<AuditListRequest>,
    // ) -> Result<Response<AuditListReply>, Status> {
    //     println!("Got a request: {:?}", request);

<<<<<<< HEAD
    //     let reply = AuditListReply {};
=======
        let reply = AuditListReply {
            meta: None,
            data: None,
        };
>>>>>>> 9253cabb

    //     Ok(Response::new(reply))
    // }
}<|MERGE_RESOLUTION|>--- conflicted
+++ resolved
@@ -62,21 +62,17 @@
         }))
     }
 
-    // async fn audit_list(
-    //     &self,
-    //     request: Request<AuditListRequest>,
-    // ) -> Result<Response<AuditListReply>, Status> {
-    //     println!("Got a request: {:?}", request);
+    async fn audit_list(
+        &self,
+        request: Request<AuditListRequest>,
+    ) -> Result<Response<AuditListReply>, Status> {
+        println!("Got a request: {:?}", request);
 
-<<<<<<< HEAD
-    //     let reply = AuditListReply {};
-=======
         let reply = AuditListReply {
             meta: None,
             data: None,
         };
->>>>>>> 9253cabb
 
-    //     Ok(Response::new(reply))
-    // }
+        Ok(Response::new(reply))
+    }
 }